/*
 *  linux/kernel/time.c
 *
 *  Copyright (C) 1991, 1992  Linus Torvalds
 *
 *  This file contains the interface functions for the various
 *  time related system calls: time, stime, gettimeofday, settimeofday,
 *			       adjtime
 */
/*
 * Modification history kernel/time.c
 *
 * 1993-09-02    Philip Gladstone
 *      Created file with time related functions from sched.c and adjtimex()
 * 1993-10-08    Torsten Duwe
 *      adjtime interface update and CMOS clock write code
 * 1995-08-13    Torsten Duwe
 *      kernel PLL updated to 1994-12-13 specs (rfc-1589)
 * 1999-01-16    Ulrich Windl
 *	Introduced error checking for many cases in adjtimex().
 *	Updated NTP code according to technical memorandum Jan '96
 *	"A Kernel Model for Precision Timekeeping" by Dave Mills
 *	Allow time_constant larger than MAXTC(6) for NTP v4 (MAXTC == 10)
 *	(Even though the technical memorandum forbids it)
 * 2004-07-14	 Christoph Lameter
 *	Added getnstimeofday to allow the posix timer functions to return
 *	with nanosecond accuracy
 */

#include <linux/module.h>
#include <linux/timex.h>
#include <linux/capability.h>
#include <linux/clocksource.h>
#include <linux/errno.h>
#include <linux/syscalls.h>
#include <linux/security.h>
#include <linux/fs.h>
#include <linux/math64.h>
#include <linux/ptrace.h>

#include <asm/uaccess.h>
#include <asm/unistd.h>

#include "timeconst.h"

/*
 * The timezone where the local system is located.  Used as a default by some
 * programs who obtain this value by using gettimeofday.
 */
struct timezone sys_tz;

EXPORT_SYMBOL(sys_tz);

#ifdef __ARCH_WANT_SYS_TIME

/*
 * sys_time() can be implemented in user-level using
 * sys_gettimeofday().  Is this for backwards compatibility?  If so,
 * why not move it into the appropriate arch directory (for those
 * architectures that need it).
 */
SYSCALL_DEFINE1(time, time_t __user *, tloc)
{
	time_t i = get_seconds();

	if (tloc) {
		if (put_user(i,tloc))
			return -EFAULT;
	}
	force_successful_syscall_return();
	return i;
}

/*
 * sys_stime() can be implemented in user-level using
 * sys_settimeofday().  Is this for backwards compatibility?  If so,
 * why not move it into the appropriate arch directory (for those
 * architectures that need it).
 */

SYSCALL_DEFINE1(stime, time_t __user *, tptr)
{
	struct timespec tv;
	int err;

	if (get_user(tv.tv_sec, tptr))
		return -EFAULT;

	tv.tv_nsec = 0;

	err = security_settime(&tv, NULL);
	if (err)
		return err;

	do_settimeofday(&tv);
	return 0;
}

#endif /* __ARCH_WANT_SYS_TIME */

SYSCALL_DEFINE2(gettimeofday, struct timeval __user *, tv,
		struct timezone __user *, tz)
{
	if (likely(tv != NULL)) {
		struct timeval ktv;
		do_gettimeofday(&ktv);
		if (copy_to_user(tv, &ktv, sizeof(ktv)))
			return -EFAULT;
	}
	if (unlikely(tz != NULL)) {
		if (copy_to_user(tz, &sys_tz, sizeof(sys_tz)))
			return -EFAULT;
	}
	return 0;
}

/*
 * Adjust the time obtained from the CMOS to be UTC time instead of
 * local time.
 *
 * This is ugly, but preferable to the alternatives.  Otherwise we
 * would either need to write a program to do it in /etc/rc (and risk
 * confusion if the program gets run more than once; it would also be
 * hard to make the program warp the clock precisely n hours)  or
 * compile in the timezone information into the kernel.  Bad, bad....
 *
 *						- TYT, 1992-01-01
 *
 * The best thing to do is to keep the CMOS clock in universal time (UTC)
 * as real UNIX machines always do it. This avoids all headaches about
 * daylight saving times and warping kernel clocks.
 */
static inline void warp_clock(void)
{
	struct timespec adjust;

	adjust = current_kernel_time();
	adjust.tv_sec += sys_tz.tz_minuteswest * 60;
	do_settimeofday(&adjust);
}

/*
 * In case for some reason the CMOS clock has not already been running
 * in UTC, but in some local time: The first time we set the timezone,
 * we will warp the clock so that it is ticking UTC time instead of
 * local time. Presumably, if someone is setting the timezone then we
 * are running in an environment where the programs understand about
 * timezones. This should be done at boot time in the /etc/rc script,
 * as soon as possible, so that the clock can be set right. Otherwise,
 * various programs will get confused when the clock gets warped.
 */

int do_sys_settimeofday(const struct timespec *tv, const struct timezone *tz)
{
	static int firsttime = 1;
	int error = 0;

	if (tv && !timespec_valid(tv))
		return -EINVAL;

	error = security_settime(tv, tz);
	if (error)
		return error;

	if (tz) {
		/* SMP safe, global irq locking makes it work. */
		sys_tz = *tz;
		update_vsyscall_tz();
		if (firsttime) {
			firsttime = 0;
			if (!tv)
				warp_clock();
		}
	}
	if (tv)
	{
		/* SMP safe, again the code in arch/foo/time.c should
		 * globally block out interrupts when it runs.
		 */
		return do_settimeofday(tv);
	}
	return 0;
}

SYSCALL_DEFINE2(settimeofday, struct timeval __user *, tv,
		struct timezone __user *, tz)
{
	struct timeval user_tv;
	struct timespec	new_ts;
	struct timezone new_tz;

	if (tv) {
		if (copy_from_user(&user_tv, tv, sizeof(*tv)))
			return -EFAULT;
		new_ts.tv_sec = user_tv.tv_sec;
		new_ts.tv_nsec = user_tv.tv_usec * NSEC_PER_USEC;
	}
	if (tz) {
		if (copy_from_user(&new_tz, tz, sizeof(*tz)))
			return -EFAULT;
	}

	return do_sys_settimeofday(tv ? &new_ts : NULL, tz ? &new_tz : NULL);
}

SYSCALL_DEFINE1(adjtimex, struct timex __user *, txc_p)
{
	struct timex txc;		/* Local copy of parameter */
	int ret;

	/* Copy the user data space into the kernel copy
	 * structure. But bear in mind that the structures
	 * may change
	 */
	if(copy_from_user(&txc, txc_p, sizeof(struct timex)))
		return -EFAULT;
	ret = do_adjtimex(&txc);
	return copy_to_user(txc_p, &txc, sizeof(struct timex)) ? -EFAULT : ret;
}

/**
 * current_fs_time - Return FS time
 * @sb: Superblock.
 *
 * Return the current time truncated to the time granularity supported by
 * the fs.
 */
struct timespec current_fs_time(struct super_block *sb)
{
	struct timespec now = current_kernel_time();
	return timespec_trunc(now, sb->s_time_gran);
}
EXPORT_SYMBOL(current_fs_time);

/*
 * Convert jiffies to milliseconds and back.
 *
 * Avoid unnecessary multiplications/divisions in the
 * two most common HZ cases:
 */
inline unsigned int jiffies_to_msecs(const unsigned long j)
{
#if HZ <= MSEC_PER_SEC && !(MSEC_PER_SEC % HZ)
	return (MSEC_PER_SEC / HZ) * j;
#elif HZ > MSEC_PER_SEC && !(HZ % MSEC_PER_SEC)
	return (j + (HZ / MSEC_PER_SEC) - 1)/(HZ / MSEC_PER_SEC);
#else
# if BITS_PER_LONG == 32
	return (HZ_TO_MSEC_MUL32 * j) >> HZ_TO_MSEC_SHR32;
# else
	return (j * HZ_TO_MSEC_NUM) / HZ_TO_MSEC_DEN;
# endif
#endif
}
EXPORT_SYMBOL(jiffies_to_msecs);

inline unsigned int jiffies_to_usecs(const unsigned long j)
{
#if HZ <= USEC_PER_SEC && !(USEC_PER_SEC % HZ)
	return (USEC_PER_SEC / HZ) * j;
#elif HZ > USEC_PER_SEC && !(HZ % USEC_PER_SEC)
	return (j + (HZ / USEC_PER_SEC) - 1)/(HZ / USEC_PER_SEC);
#else
# if BITS_PER_LONG == 32
	return (HZ_TO_USEC_MUL32 * j) >> HZ_TO_USEC_SHR32;
# else
	return (j * HZ_TO_USEC_NUM) / HZ_TO_USEC_DEN;
# endif
#endif
}
EXPORT_SYMBOL(jiffies_to_usecs);

/**
 * timespec_trunc - Truncate timespec to a granularity
 * @t: Timespec
 * @gran: Granularity in ns.
 *
 * Truncate a timespec to a granularity. gran must be smaller than a second.
 * Always rounds down.
 *
 * This function should be only used for timestamps returned by
 * current_kernel_time() or CURRENT_TIME, not with do_gettimeofday() because
 * it doesn't handle the better resolution of the latter.
 */
struct timespec timespec_trunc(struct timespec t, unsigned gran)
{
	/*
	 * Division is pretty slow so avoid it for common cases.
	 * Currently current_kernel_time() never returns better than
	 * jiffies resolution. Exploit that.
	 */
	if (gran <= jiffies_to_usecs(1) * 1000) {
		/* nothing */
	} else if (gran == 1000000000) {
		t.tv_nsec = 0;
	} else {
		t.tv_nsec -= t.tv_nsec % gran;
	}
	return t;
}
EXPORT_SYMBOL(timespec_trunc);

/* Converts Gregorian date to seconds since 1970-01-01 00:00:00.
 * Assumes input in normal date format, i.e. 1980-12-31 23:59:59
 * => year=1980, mon=12, day=31, hour=23, min=59, sec=59.
 *
 * [For the Julian calendar (which was used in Russia before 1917,
 * Britain & colonies before 1752, anywhere else before 1582,
 * and is still in use by some communities) leave out the
 * -year/100+year/400 terms, and add 10.]
 *
 * This algorithm was first published by Gauss (I think).
 *
 * WARNING: this function will overflow on 2106-02-07 06:28:16 on
 * machines where long is 32-bit! (However, as time_t is signed, we
 * will already get problems at other places on 2038-01-19 03:14:08)
 */
unsigned long
mktime(const unsigned int year0, const unsigned int mon0,
       const unsigned int day, const unsigned int hour,
       const unsigned int min, const unsigned int sec)
{
	unsigned int mon = mon0, year = year0;

	/* 1..12 -> 11,12,1..10 */
	if (0 >= (int) (mon -= 2)) {
		mon += 12;	/* Puts Feb last since it has leap day */
		year -= 1;
	}

	return ((((unsigned long)
		  (year/4 - year/100 + year/400 + 367*mon/12 + day) +
		  year*365 - 719499
	    )*24 + hour /* now have hours */
	  )*60 + min /* now have minutes */
	)*60 + sec; /* finally seconds */
}

EXPORT_SYMBOL(mktime);

/**
 * set_normalized_timespec - set timespec sec and nsec parts and normalize
 *
 * @ts:		pointer to timespec variable to be set
 * @sec:	seconds to set
 * @nsec:	nanoseconds to set
 *
 * Set seconds and nanoseconds field of a timespec variable and
 * normalize to the timespec storage format
 *
 * Note: The tv_nsec part is always in the range of
 *	0 <= tv_nsec < NSEC_PER_SEC
 * For negative values only the tv_sec field is negative !
 */
void set_normalized_timespec(struct timespec *ts, time_t sec, s64 nsec)
{
	while (nsec >= NSEC_PER_SEC) {
		/*
		 * The following asm() prevents the compiler from
		 * optimising this loop into a modulo operation. See
		 * also __iter_div_u64_rem() in include/linux/time.h
		 */
		asm("" : "+rm"(nsec));
		nsec -= NSEC_PER_SEC;
		++sec;
	}
	while (nsec < 0) {
		asm("" : "+rm"(nsec));
		nsec += NSEC_PER_SEC;
		--sec;
	}
	ts->tv_sec = sec;
	ts->tv_nsec = nsec;
}
EXPORT_SYMBOL(set_normalized_timespec);

/**
 * ns_to_timespec - Convert nanoseconds to timespec
 * @nsec:       the nanoseconds value to be converted
 *
 * Returns the timespec representation of the nsec parameter.
 */
struct timespec ns_to_timespec(const s64 nsec)
{
	struct timespec ts;
	s32 rem;

	if (!nsec)
		return (struct timespec) {0, 0};

	ts.tv_sec = div_s64_rem(nsec, NSEC_PER_SEC, &rem);
	if (unlikely(rem < 0)) {
		ts.tv_sec--;
		rem += NSEC_PER_SEC;
	}
	ts.tv_nsec = rem;

	return ts;
}
EXPORT_SYMBOL(ns_to_timespec);

/**
 * ns_to_timeval - Convert nanoseconds to timeval
 * @nsec:       the nanoseconds value to be converted
 *
 * Returns the timeval representation of the nsec parameter.
 */
struct timeval ns_to_timeval(const s64 nsec)
{
	struct timespec ts = ns_to_timespec(nsec);
	struct timeval tv;

	tv.tv_sec = ts.tv_sec;
	tv.tv_usec = (suseconds_t) ts.tv_nsec / 1000;

	return tv;
}
EXPORT_SYMBOL(ns_to_timeval);

/*
 * When we convert to jiffies then we interpret incoming values
 * the following way:
 *
 * - negative values mean 'infinite timeout' (MAX_JIFFY_OFFSET)
 *
 * - 'too large' values [that would result in larger than
 *   MAX_JIFFY_OFFSET values] mean 'infinite timeout' too.
 *
 * - all other values are converted to jiffies by either multiplying
 *   the input value by a factor or dividing it with a factor
 *
 * We must also be careful about 32-bit overflows.
 */
unsigned long msecs_to_jiffies(const unsigned int m)
{
	/*
	 * Negative value, means infinite timeout:
	 */
	if ((int)m < 0)
		return MAX_JIFFY_OFFSET;

#if HZ <= MSEC_PER_SEC && !(MSEC_PER_SEC % HZ)
	/*
	 * HZ is equal to or smaller than 1000, and 1000 is a nice
	 * round multiple of HZ, divide with the factor between them,
	 * but round upwards:
	 */
	return (m + (MSEC_PER_SEC / HZ) - 1) / (MSEC_PER_SEC / HZ);
#elif HZ > MSEC_PER_SEC && !(HZ % MSEC_PER_SEC)
	/*
	 * HZ is larger than 1000, and HZ is a nice round multiple of
	 * 1000 - simply multiply with the factor between them.
	 *
	 * But first make sure the multiplication result cannot
	 * overflow:
	 */
	if (m > jiffies_to_msecs(MAX_JIFFY_OFFSET))
		return MAX_JIFFY_OFFSET;

	return m * (HZ / MSEC_PER_SEC);
#else
	/*
	 * Generic case - multiply, round and divide. But first
	 * check that if we are doing a net multiplication, that
	 * we wouldn't overflow:
	 */
	if (HZ > MSEC_PER_SEC && m > jiffies_to_msecs(MAX_JIFFY_OFFSET))
		return MAX_JIFFY_OFFSET;

	return (MSEC_TO_HZ_MUL32 * m + MSEC_TO_HZ_ADJ32)
		>> MSEC_TO_HZ_SHR32;
#endif
}
EXPORT_SYMBOL(msecs_to_jiffies);

unsigned long usecs_to_jiffies(const unsigned int u)
{
	if (u > jiffies_to_usecs(MAX_JIFFY_OFFSET))
		return MAX_JIFFY_OFFSET;
#if HZ <= USEC_PER_SEC && !(USEC_PER_SEC % HZ)
	return (u + (USEC_PER_SEC / HZ) - 1) / (USEC_PER_SEC / HZ);
#elif HZ > USEC_PER_SEC && !(HZ % USEC_PER_SEC)
	return u * (HZ / USEC_PER_SEC);
#else
	return (USEC_TO_HZ_MUL32 * u + USEC_TO_HZ_ADJ32)
		>> USEC_TO_HZ_SHR32;
#endif
}
EXPORT_SYMBOL(usecs_to_jiffies);

/*
 * The TICK_NSEC - 1 rounds up the value to the next resolution.  Note
 * that a remainder subtract here would not do the right thing as the
 * resolution values don't fall on second boundries.  I.e. the line:
 * nsec -= nsec % TICK_NSEC; is NOT a correct resolution rounding.
 *
 * Rather, we just shift the bits off the right.
 *
 * The >> (NSEC_JIFFIE_SC - SEC_JIFFIE_SC) converts the scaled nsec
 * value to a scaled second value.
 */
unsigned long
timespec_to_jiffies(const struct timespec *value)
{
	unsigned long sec = value->tv_sec;
	long nsec = value->tv_nsec + TICK_NSEC - 1;

	if (sec >= MAX_SEC_IN_JIFFIES){
		sec = MAX_SEC_IN_JIFFIES;
		nsec = 0;
	}
	return (((u64)sec * SEC_CONVERSION) +
		(((u64)nsec * NSEC_CONVERSION) >>
		 (NSEC_JIFFIE_SC - SEC_JIFFIE_SC))) >> SEC_JIFFIE_SC;

}
EXPORT_SYMBOL(timespec_to_jiffies);

void
jiffies_to_timespec(const unsigned long jiffies, struct timespec *value)
{
	/*
	 * Convert jiffies to nanoseconds and separate with
	 * one divide.
	 */
	u32 rem;
	value->tv_sec = div_u64_rem((u64)jiffies * TICK_NSEC,
				    NSEC_PER_SEC, &rem);
	value->tv_nsec = rem;
}
EXPORT_SYMBOL(jiffies_to_timespec);

/* Same for "timeval"
 *
 * Well, almost.  The problem here is that the real system resolution is
 * in nanoseconds and the value being converted is in micro seconds.
 * Also for some machines (those that use HZ = 1024, in-particular),
 * there is a LARGE error in the tick size in microseconds.

 * The solution we use is to do the rounding AFTER we convert the
 * microsecond part.  Thus the USEC_ROUND, the bits to be shifted off.
 * Instruction wise, this should cost only an additional add with carry
 * instruction above the way it was done above.
 */
unsigned long
timeval_to_jiffies(const struct timeval *value)
{
	unsigned long sec = value->tv_sec;
	long usec = value->tv_usec;

	if (sec >= MAX_SEC_IN_JIFFIES){
		sec = MAX_SEC_IN_JIFFIES;
		usec = 0;
	}
	return (((u64)sec * SEC_CONVERSION) +
		(((u64)usec * USEC_CONVERSION + USEC_ROUND) >>
		 (USEC_JIFFIE_SC - SEC_JIFFIE_SC))) >> SEC_JIFFIE_SC;
}
EXPORT_SYMBOL(timeval_to_jiffies);

void jiffies_to_timeval(const unsigned long jiffies, struct timeval *value)
{
	/*
	 * Convert jiffies to nanoseconds and separate with
	 * one divide.
	 */
	u32 rem;

	value->tv_sec = div_u64_rem((u64)jiffies * TICK_NSEC,
				    NSEC_PER_SEC, &rem);
	value->tv_usec = rem / NSEC_PER_USEC;
}
EXPORT_SYMBOL(jiffies_to_timeval);

/*
 * Convert jiffies/jiffies_64 to clock_t and back.
 */
clock_t jiffies_to_clock_t(long x)
{
#if (TICK_NSEC % (NSEC_PER_SEC / USER_HZ)) == 0
# if HZ < USER_HZ
	return x * (USER_HZ / HZ);
# else
	return x / (HZ / USER_HZ);
# endif
#else
	return div_u64((u64)x * TICK_NSEC, NSEC_PER_SEC / USER_HZ);
#endif
}
EXPORT_SYMBOL(jiffies_to_clock_t);

unsigned long clock_t_to_jiffies(unsigned long x)
{
#if (HZ % USER_HZ)==0
	if (x >= ~0UL / (HZ / USER_HZ))
		return ~0UL;
	return x * (HZ / USER_HZ);
#else
	/* Don't worry about loss of precision here .. */
	if (x >= ~0UL / HZ * USER_HZ)
		return ~0UL;

	/* .. but do try to contain it here */
	return div_u64((u64)x * HZ, USER_HZ);
#endif
}
EXPORT_SYMBOL(clock_t_to_jiffies);

u64 jiffies_64_to_clock_t(u64 x)
{
#if (TICK_NSEC % (NSEC_PER_SEC / USER_HZ)) == 0
# if HZ < USER_HZ
	x = div_u64(x * USER_HZ, HZ);
# elif HZ > USER_HZ
	x = div_u64(x, HZ / USER_HZ);
# else
	/* Nothing to do */
# endif
#else
	/*
	 * There are better ways that don't overflow early,
	 * but even this doesn't overflow in hundreds of years
	 * in 64 bits, so..
	 */
	x = div_u64(x * TICK_NSEC, (NSEC_PER_SEC / USER_HZ));
#endif
	return x;
}
EXPORT_SYMBOL(jiffies_64_to_clock_t);

u64 nsec_to_clock_t(u64 x)
{
#if (NSEC_PER_SEC % USER_HZ) == 0
	return div_u64(x, NSEC_PER_SEC / USER_HZ);
#elif (USER_HZ % 512) == 0
	return div_u64(x * USER_HZ / 512, NSEC_PER_SEC / 512);
#else
	/*
         * max relative error 5.7e-8 (1.8s per year) for USER_HZ <= 1024,
         * overflow after 64.99 years.
         * exact for HZ=60, 72, 90, 120, 144, 180, 300, 600, 900, ...
         */
	return div_u64(x * 9, (9ull * NSEC_PER_SEC + (USER_HZ / 2)) / USER_HZ);
#endif
}

/**
 * nsecs_to_jiffies64 - Convert nsecs in u64 to jiffies64
 *
 * @n:	nsecs in u64
 *
 * Unlike {m,u}secs_to_jiffies, type of input is not unsigned int but u64.
 * And this doesn't return MAX_JIFFY_OFFSET since this function is designed
 * for scheduler, not for use in device drivers to calculate timeout value.
 *
 * note:
 *   NSEC_PER_SEC = 10^9 = (5^9 * 2^9) = (1953125 * 512)
 *   ULLONG_MAX ns = 18446744073.709551615 secs = about 584 years
 */
u64 nsecs_to_jiffies64(u64 n)
{
#if (NSEC_PER_SEC % HZ) == 0
	/* Common case, HZ = 100, 128, 200, 250, 256, 500, 512, 1000 etc. */
	return div_u64(n, NSEC_PER_SEC / HZ);
#elif (HZ % 512) == 0
	/* overflow after 292 years if HZ = 1024 */
	return div_u64(n * HZ / 512, NSEC_PER_SEC / 512);
#else
	/*
	 * Generic case - optimized for cases where HZ is a multiple of 3.
	 * overflow after 64.99 years, exact for HZ = 60, 72, 90, 120 etc.
	 */
	return div_u64(n * 9, (9ull * NSEC_PER_SEC + HZ / 2) / HZ);
#endif
}

<<<<<<< HEAD

/**
 * nsecs_to_jiffies - Convert nsecs in u64 to jiffies
 *
 * @n:	nsecs in u64
 *
 * Unlike {m,u}secs_to_jiffies, type of input is not unsigned int but u64.
 * And this doesn't return MAX_JIFFY_OFFSET since this function is designed
 * for scheduler, not for use in device drivers to calculate timeout value.
 *
 * note:
 *   NSEC_PER_SEC = 10^9 = (5^9 * 2^9) = (1953125 * 512)
 *   ULLONG_MAX ns = 18446744073.709551615 secs = about 584 years
 */
unsigned long nsecs_to_jiffies(u64 n)
{
	return (unsigned long)nsecs_to_jiffies64(n);
}

#if (BITS_PER_LONG < 64)
u64 get_jiffies_64(void)
{
	unsigned long seq;
	u64 ret;

	do {
		seq = read_seqbegin(&xtime_lock);
		ret = jiffies_64;
	} while (read_seqretry(&xtime_lock, seq));
	return ret;
}
EXPORT_SYMBOL(get_jiffies_64);
#endif

EXPORT_SYMBOL(jiffies);

=======
>>>>>>> 6e6823d1
/*
 * Add two timespec values and do a safety check for overflow.
 * It's assumed that both values are valid (>= 0)
 */
struct timespec timespec_add_safe(const struct timespec lhs,
				  const struct timespec rhs)
{
	struct timespec res;

	set_normalized_timespec(&res, lhs.tv_sec + rhs.tv_sec,
				lhs.tv_nsec + rhs.tv_nsec);

	if (res.tv_sec < lhs.tv_sec || res.tv_sec < rhs.tv_sec)
		res.tv_sec = TIME_T_MAX;

	return res;
}<|MERGE_RESOLUTION|>--- conflicted
+++ resolved
@@ -674,8 +674,6 @@
 #endif
 }
 
-<<<<<<< HEAD
-
 /**
  * nsecs_to_jiffies - Convert nsecs in u64 to jiffies
  *
@@ -694,25 +692,6 @@
 	return (unsigned long)nsecs_to_jiffies64(n);
 }
 
-#if (BITS_PER_LONG < 64)
-u64 get_jiffies_64(void)
-{
-	unsigned long seq;
-	u64 ret;
-
-	do {
-		seq = read_seqbegin(&xtime_lock);
-		ret = jiffies_64;
-	} while (read_seqretry(&xtime_lock, seq));
-	return ret;
-}
-EXPORT_SYMBOL(get_jiffies_64);
-#endif
-
-EXPORT_SYMBOL(jiffies);
-
-=======
->>>>>>> 6e6823d1
 /*
  * Add two timespec values and do a safety check for overflow.
  * It's assumed that both values are valid (>= 0)
